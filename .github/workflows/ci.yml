name: CI

on: [push, pull_request]

jobs:
  lint_and_test:
    runs-on: ubuntu-latest
    strategy:
      max-parallel: 4
      matrix:
        python-version: ['3.8', '3.9', '3.10']
    steps:
      - uses: actions/checkout@v3

      - name: Set up Python ${{ matrix.python-version }}
        id: setup_python
        uses: actions/setup-python@v4
        with:
          python-version: ${{ matrix.python-version }}
<<<<<<< HEAD
          cache: pip
      # from pdm
      - name: Set Variables and install dep
        id: set_variables
        run: |
          sudo apt-get install libxml2-dev libxslt-dev python3-dev
          echo "PY=$(python -c 'import hashlib, sys;print(hashlib.sha256(sys.version.encode()+sys.executable.encode()).hexdigest())')" >> $GITHUB_OUTPUT
          echo "PIP_CACHE=$(pip cache dir)" >> $GITHUB_OUTPUT
=======
          cache: 'pip'
          cache-dependency-path: 'requirements-dev.txt'

>>>>>>> 3d5b8d93
      - name: Install dependencies
        run: |
          pip install -r requirements-dev.txt

      - name: Check formatting (black)
        run: black . --check<|MERGE_RESOLUTION|>--- conflicted
+++ resolved
@@ -17,20 +17,9 @@
         uses: actions/setup-python@v4
         with:
           python-version: ${{ matrix.python-version }}
-<<<<<<< HEAD
-          cache: pip
-      # from pdm
-      - name: Set Variables and install dep
-        id: set_variables
-        run: |
-          sudo apt-get install libxml2-dev libxslt-dev python3-dev
-          echo "PY=$(python -c 'import hashlib, sys;print(hashlib.sha256(sys.version.encode()+sys.executable.encode()).hexdigest())')" >> $GITHUB_OUTPUT
-          echo "PIP_CACHE=$(pip cache dir)" >> $GITHUB_OUTPUT
-=======
           cache: 'pip'
           cache-dependency-path: 'requirements-dev.txt'
 
->>>>>>> 3d5b8d93
       - name: Install dependencies
         run: |
           pip install -r requirements-dev.txt
